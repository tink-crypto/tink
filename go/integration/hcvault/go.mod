--- conflicted
+++ resolved
@@ -3,12 +3,6 @@
 go 1.12
 
 require (
-<<<<<<< HEAD
-	// TODO(oleksiys): Fix the core tink module dependency to v1.3.0 once it's released.
-	github.com/google/tink v1.3.0-rc1.0.20190919192935-b4142f9ab6af
-	github.com/hashicorp/vault/api v1.0.4
-=======
   github.com/google/tink/go v1.4.0-rc2
   github.com/hashicorp/vault/api v1.0.4
->>>>>>> 693d0e14
 )